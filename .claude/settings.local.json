--- conflicted
+++ resolved
@@ -5,14 +5,11 @@
       "Bash(git commit:*)",
       "Bash(git -C \"C:\\Users\\leonh\\Notisblokk-1.0\" status)",
       "Bash(git -C \"C:\\Users\\leonh\\Notisblokk-1.0\" diff --stat)",
-<<<<<<< HEAD
-      "Bash(git merge:*)"
-=======
       "Bash(git checkout:*)",
       "Bash(mvn clean compile:*)",
       "Bash(find:*)",
-      "Bash(rm:*)"
->>>>>>> 93704046
+      "Bash(rm:*)",
+      "Bash(git push:*)"
     ],
     "deny": [],
     "ask": []
